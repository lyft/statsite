#include <errno.h>
#include <stdlib.h>
#include <stdio.h>
#include <string.h>
#include <regex.h>
#include <assert.h>
#include <pthread.h>
#include <signal.h>
#include <sys/time.h>
#include <netinet/in.h>
#include <math.h>
#include "metrics.h"
#include "streaming.h"
#include "conn_handler.h"

/*
 * Binary defines
 */
#define BIN_TYPE_KV             0x1
#define BIN_TYPE_COUNTER        0x2
#define BIN_TYPE_TIMER          0x3
#define BIN_TYPE_SET            0x4
#define BIN_TYPE_GAUGE          0x5
#define BIN_TYPE_GAUGE_DELTA    0x6

#define BIN_OUT_NO_TYPE 0x0
#define BIN_OUT_SUM     0x1
#define BIN_OUT_SUM_SQ  0x2
#define BIN_OUT_MEAN    0x3
#define BIN_OUT_COUNT   0x4
#define BIN_OUT_STDDEV  0x5
#define BIN_OUT_MIN     0x6
#define BIN_OUT_MAX     0x7
#define BIN_OUT_HIST_FLOOR    0x8
#define BIN_OUT_HIST_BIN      0x9
#define BIN_OUT_HIST_CEIL     0xa
#define BIN_OUT_RATE     0xb
#define BIN_OUT_SAMPLE_RATE     0xc
#define BIN_OUT_PCT     0x80

// Macro to provide branch meta-data
#define likely(x)       __builtin_expect((x),1)
#define unlikely(x)     __builtin_expect((x),0)

// BIN_TYPE_MAP is used to map the BIN_TYPE_* static
// definitions into the metric_type value, so that
// we can lookup the proper prefix.
int BIN_TYPE_MAP[METRIC_TYPES] = {
    UNKNOWN,
    KEY_VAL,
    COUNTER,
    TIMER,
    SET,
    GAUGE,
    GAUGE_DELTA,
    };

/* Static method declarations */
static int handle_binary_client_connect(statsite_conn_handler *handle);
static int handle_ascii_client_connect(statsite_conn_handler *handle);
static int buffer_after_terminator(char *buf, int buf_len, char terminator, char **after_term, int *after_len);

// This is the magic byte that indicates we are handling
// a binary command, instead of an ASCII command. We use
// 170 (0xaa) value.
static const unsigned char BINARY_MAGIC_BYTE = 0xaa;
static const int MAX_BINARY_HEADER_SIZE = 12;
static const int MIN_BINARY_HEADER_SIZE = 6;

/**
 * This is the current metrics object we are using
 */
static metrics *GLOBAL_METRICS;
static statsite_config *GLOBAL_CONFIG;

/**
 * Invoked to initialize the conn handler layer.
 */
void init_conn_handler(statsite_config *config) {
    // Make the initial metrics object
    metrics *m = malloc(sizeof(metrics));
    int res = init_metrics(config->timer_eps, config->quantiles,
            config->num_quantiles, config->histograms, config->set_precision, m);
    assert(res == 0);
    GLOBAL_METRICS = m;

    // Store the config
    GLOBAL_CONFIG = config;
}

/**
 * Streaming callback to format our output
 */
static int stream_formatter(FILE *pipe, void *data, metric_type type, char *name, void *value) {
    #define STREAM(...) if (fprintf(pipe, __VA_ARGS__, (long long)tv->tv_sec) < 0) return 1;
    struct timeval *tv = data;
    timer_hist *t;
    int i;
    char *prefix = GLOBAL_CONFIG->prefixes_final[type];
    switch (type) {
        case KEY_VAL:
            STREAM("%s%s|%f|%lld\n", prefix, name, *(double*)value);
            break;

        case GAUGE:
            STREAM("%s%s|%f|%lld\n", prefix, name, ((gauge_t*)value)->value);
            break;

        case COUNTER:
            if (GLOBAL_CONFIG->extended_counters) {
                STREAM("%s%s.count|%lld|%lld\n", prefix, name, counter_count(value));
                STREAM("%s%s.mean|%f|%lld\n", prefix, name, counter_mean(value));
                STREAM("%s%s.stdev|%f|%lld\n", prefix, name, counter_stddev(value));
                STREAM("%s%s.sum|%f|%lld\n", prefix, name, counter_sum(value));
                STREAM("%s%s.sum_sq|%f|%lld\n", prefix, name, counter_squared_sum(value));
                STREAM("%s%s.lower|%f|%lld\n", prefix, name, counter_min(value));
                STREAM("%s%s.upper|%f|%lld\n", prefix, name, counter_max(value));
                STREAM("%s%s.rate|%f|%lld\n", prefix, name, counter_sum(value) / GLOBAL_CONFIG->flush_interval);
            } else {
                STREAM("%s%s|%f|%lld\n", prefix, name, counter_sum(value));
            }
            break;

        case SET:
            STREAM("%s%s|%lld|%lld\n", prefix, name, set_size(value));
            break;

        case TIMER:
            t = (timer_hist*)value;
            STREAM("%s%s.sum|%f|%lld\n", prefix, name, timer_sum(&t->tm));
            STREAM("%s%s.sum_sq|%f|%lld\n", prefix, name, timer_squared_sum(&t->tm));
            STREAM("%s%s.mean|%f|%lld\n", prefix, name, timer_mean(&t->tm));
            STREAM("%s%s.lower|%f|%lld\n", prefix, name, timer_min(&t->tm));
            STREAM("%s%s.upper|%f|%lld\n", prefix, name, timer_max(&t->tm));
            STREAM("%s%s.count|%lld|%lld\n", prefix, name, timer_count(&t->tm));
            STREAM("%s%s.stdev|%f|%lld\n", prefix, name, timer_stddev(&t->tm));
            for (i=0; i < GLOBAL_CONFIG->num_quantiles; i++) {
                if (GLOBAL_CONFIG->quantiles[i] == 0.5) {
                    STREAM("%s%s.median|%f|%lld\n", prefix, name, timer_query(&t->tm, 0.5));
                }
                STREAM("%s%s.p%0.0f|%f|%lld\n", prefix, name,
                    GLOBAL_CONFIG->quantiles[i] * 100,
                    timer_query(&t->tm, GLOBAL_CONFIG->quantiles[i]));
            }
            STREAM("%s%s.rate|%f|%lld\n", prefix, name, timer_sum(&t->tm) / GLOBAL_CONFIG->flush_interval);
            STREAM("%s%s.sample_rate|%f|%lld\n", prefix, name, (double)timer_count(&t->tm) / GLOBAL_CONFIG->flush_interval);

            // Stream the histogram values
            if (t->conf) {
                STREAM("%s%s.histogram.bin_<%0.2f|%u|%lld\n", prefix, name, t->conf->min_val, t->counts[0]);
                for (i=0; i < t->conf->num_bins-2; i++) {
                    STREAM("%s%s.histogram.bin_%0.2f|%u|%lld\n", prefix, name, t->conf->min_val+(t->conf->bin_width*i), t->counts[i+1]);
                }
                STREAM("%s%s.histogram.bin_>%0.2f|%u|%lld\n", prefix, name, t->conf->max_val, t->counts[i+1]);
            }
            break;

        default:
            syslog(LOG_ERR, "Unknown metric type: %d", type);
            break;
    }
    return 0;
}

/* Helps to write out a single binary result */
#pragma pack(push,1)
struct binary_out_prefix {
    uint64_t timestamp;
    uint8_t  type;
    uint8_t  value_type;
    uint16_t key_len;
    double   val;
};
#pragma pack(pop)

static int stream_bin_writer(FILE *pipe, uint64_t timestamp, unsigned char type,
        unsigned char val_type, double val, char *name) {
        char *prefix = NULL;
        uint16_t pre_len = 0;
        if (GLOBAL_CONFIG->prefix_binary_stream) {
            prefix = GLOBAL_CONFIG->prefixes_final[BIN_TYPE_MAP[type]];
            pre_len = strlen(prefix);
        }
        uint16_t key_len = strlen(name);
        uint16_t tot_len = pre_len + key_len + 1;
        struct binary_out_prefix out = {timestamp, type, val_type, tot_len, val};
        if (!fwrite(&out, sizeof(struct binary_out_prefix), 1, pipe)) return 1;
        if (pre_len > 0) {
            if (!fwrite(prefix, pre_len, 1, pipe)) return 1;
        }
        if (!fwrite(name, key_len + 1, 1, pipe)) return 1;
        return 0;
}

static int stream_formatter_bin(FILE *pipe, void *data, metric_type type, char *name, void *value) {
    #define STREAM_BIN(...) if (stream_bin_writer(pipe, ((struct timeval *)data)->tv_sec, __VA_ARGS__, name)) return 1;
    #define STREAM_UINT(val) if (!fwrite(&val, sizeof(unsigned int), 1, pipe)) return 1;
    timer_hist *t;
    int i;
    switch (type) {
        case KEY_VAL:
            STREAM_BIN(BIN_TYPE_KV, BIN_OUT_NO_TYPE, *(double*)value);
            break;

        case GAUGE:
            STREAM_BIN(BIN_TYPE_GAUGE, BIN_OUT_NO_TYPE, ((gauge_t*)value)->value);
            break;

        case COUNTER:
            STREAM_BIN(BIN_TYPE_COUNTER, BIN_OUT_SUM, counter_sum(value));
            STREAM_BIN(BIN_TYPE_COUNTER, BIN_OUT_SUM_SQ, counter_squared_sum(value));
            STREAM_BIN(BIN_TYPE_COUNTER, BIN_OUT_MEAN, counter_mean(value));
            STREAM_BIN(BIN_TYPE_COUNTER, BIN_OUT_COUNT, counter_count(value));
            STREAM_BIN(BIN_TYPE_COUNTER, BIN_OUT_STDDEV, counter_stddev(value));
            STREAM_BIN(BIN_TYPE_COUNTER, BIN_OUT_MIN, counter_min(value));
            STREAM_BIN(BIN_TYPE_COUNTER, BIN_OUT_MAX, counter_max(value));
            STREAM_BIN(BIN_TYPE_COUNTER, BIN_OUT_RATE, counter_sum(value) / GLOBAL_CONFIG->flush_interval);
            break;

        case SET:
            STREAM_BIN(BIN_TYPE_SET, BIN_OUT_SUM, set_size(value));
            break;

        case TIMER:
            t = (timer_hist*)value;
            STREAM_BIN(BIN_TYPE_TIMER, BIN_OUT_SUM, timer_sum(&t->tm));
            STREAM_BIN(BIN_TYPE_TIMER, BIN_OUT_SUM_SQ, timer_squared_sum(&t->tm));
            STREAM_BIN(BIN_TYPE_TIMER, BIN_OUT_MEAN, timer_mean(&t->tm));
            STREAM_BIN(BIN_TYPE_TIMER, BIN_OUT_COUNT, timer_count(&t->tm));
            STREAM_BIN(BIN_TYPE_TIMER, BIN_OUT_STDDEV, timer_stddev(&t->tm));
            STREAM_BIN(BIN_TYPE_TIMER, BIN_OUT_MIN, timer_min(&t->tm));
            STREAM_BIN(BIN_TYPE_TIMER, BIN_OUT_MAX, timer_max(&t->tm));
            STREAM_BIN(BIN_TYPE_TIMER, BIN_OUT_RATE, timer_sum(&t->tm) / GLOBAL_CONFIG->flush_interval);
            STREAM_BIN(BIN_TYPE_TIMER, BIN_OUT_SAMPLE_RATE, (double)timer_count(&t->tm) / GLOBAL_CONFIG->flush_interval);
            for (i=0; i < GLOBAL_CONFIG->num_quantiles; i++) {
                STREAM_BIN(BIN_TYPE_TIMER, BIN_OUT_PCT |
                    (int)(GLOBAL_CONFIG->quantiles[i] * 100),
                    timer_query(&t->tm, GLOBAL_CONFIG->quantiles[i]));
            }

            // Binary streaming for histograms
            if (t->conf) {
                STREAM_BIN(BIN_TYPE_TIMER, BIN_OUT_HIST_FLOOR, t->conf->min_val);
                STREAM_UINT(t->counts[0]);
                for (i=0; i < t->conf->num_bins-2; i++) {
                    STREAM_BIN(BIN_TYPE_TIMER, BIN_OUT_HIST_BIN, t->conf->min_val+(t->conf->bin_width*i));
                    STREAM_UINT(t->counts[i+1]);
                }
                STREAM_BIN(BIN_TYPE_TIMER, BIN_OUT_HIST_CEIL, t->conf->max_val);
                STREAM_UINT(t->counts[i+1]);
            }
            break;

        default:
            syslog(LOG_ERR, "Unknown metric type: %d", type);
            break;
    }
    return 0;
}

/**
 * This is the thread that is invoked to handle flushing metrics
 */
static void* flush_thread(void *arg) {
    // Cast the args
    metrics *m = arg;

    // Get the current time
    struct timeval tv;
    gettimeofday(&tv, NULL);

    // Determine which callback to use
    stream_callback cb = (GLOBAL_CONFIG->binary_stream)? stream_formatter_bin: stream_formatter;

    // Stream the records
    int res = stream_to_command(m, &tv, cb, GLOBAL_CONFIG->stream_cmd);
    if (res != 0) {
        syslog(LOG_WARNING, "Streaming command exited with status %d", res);
    }

    // Cleanup
    destroy_metrics(m);
    free(m);
    return NULL;
}

/**
 * Invoked to when we've reached the flush interval timeout
 */
void flush_interval_trigger() {
    // Make a new metrics object
    metrics *m = malloc(sizeof(metrics));
    init_metrics(GLOBAL_CONFIG->timer_eps, GLOBAL_CONFIG->quantiles,
            GLOBAL_CONFIG->num_quantiles, GLOBAL_CONFIG->histograms,
            GLOBAL_CONFIG->set_precision, m);

    // Swap with the new one
    metrics *old = GLOBAL_METRICS;
    GLOBAL_METRICS = m;

    // Start a flush thread
    pthread_t thread;
    sigset_t oldset;
    sigset_t newset;
    sigfillset(&newset);
    pthread_sigmask(SIG_BLOCK, &newset, &oldset);
    int err = pthread_create(&thread, NULL, flush_thread, old);
    pthread_sigmask(SIG_SETMASK, &oldset, NULL);

    if (err == 0) {
        pthread_detach(thread);
        return;
    }

    syslog(LOG_WARNING, "Failed to spawn flush thread: %s", strerror(err));
    GLOBAL_METRICS = old;
    destroy_metrics(m);
    free(m);
}

/**
 * Called when statsite is terminating to flush the
 * final set of metrics
 */
void final_flush() {
    // Get the last set of metrics
    metrics *old = GLOBAL_METRICS;
    GLOBAL_METRICS = NULL;
    flush_thread(old);
}


/**
 * Invoked by the networking layer when there is new
 * data to be handled. The connection handler should
 * consume all the input possible, and generate responses
 * to all requests.
 * @arg handle The connection related information
 * @return 0 on success.
 */
int handle_client_connect(statsite_conn_handler *handle) {
    // Try to read the magic character, bail if no data
    unsigned char magic;
    if (unlikely(peek_client_byte(handle->conn, &magic) == -1)) return 0;

    // Check the magic byte
    if (magic == BINARY_MAGIC_BYTE)
        return handle_binary_client_connect(handle);
    else
        return handle_ascii_client_connect(handle);
}

/**
<<<<<<< HEAD
=======
 * Simple string to double conversion
 */
static double str2double(const char *s, char **end) {
    double val = 0.0;
    char neg = 0;
    const char *orig_s = s;

    if (*s == '-') {
        neg = 1;
        s++;
    }
    for (; *s >= '0' && *s <= '9'; s++) {
        val = (val * 10.0) + (*s - '0');
    }
    if (*s == '.') {
        s++;
        double frac = 0.0;
        int digits = 0;
        for (; *s >= '0' && *s <= '9'; s++) {
            frac = (frac * 10.0) + (*s - '0');
            digits++;
        }
        val += frac / pow(10.0, digits);
    }
    if (unlikely(*s == 'E' || *s == 'e')) {
        errno = 0;
        return strtod(orig_s, end);
    }
    if (neg) val *= -1.0;
    if (end) *end = (char*)s;
    errno = 0;
    return val;
}

/**
>>>>>>> 47549688
 * Invoked to handle ASCII commands. This is the default
 * mode for statsite, to be backwards compatible with statsd
 * @arg handle The connection related information
 * @return 0 on success.
 */
static int handle_ascii_client_connect(statsite_conn_handler *handle) {
    // Look for the next command line
    char *buf, *key, *val_str, *type_str, *sample_str, *endptr;
    metric_type type;
    int buf_len, should_free, status, i, after_len;
    double val, sample_rate;
    while (1) {
        status = extract_to_terminator(handle->conn, '\n', &buf, &buf_len, &should_free);
        if (status == -1) return 0; // Return if no command is available

        // Check for a valid metric
        // Scan for the colon
        status = buffer_after_terminator(buf, buf_len, ':', &val_str, &after_len);
        if (likely(!status)) status |= buffer_after_terminator(val_str, after_len, '|', &type_str, &after_len);
        if (unlikely(status)) {
            syslog(LOG_WARNING, "Failed parse metric! Input: %s", buf);
            goto ERR_RET;
        }

        // Convert the type
        switch (*type_str) {
            case 'c':
                type = COUNTER;
                break;
            case 'h':
            case 'm':
                type = TIMER;
                break;
            case 'k':
                type = KEY_VAL;
                break;
            case 'g':
                type = GAUGE;

                // Check if this is a delta update
                switch (*val_str) {
                    case '+':
                    case '-':
                        type = GAUGE_DELTA;
                }
                break;
            case 's':
                type = SET;
                break;
            default:
                type = UNKNOWN;
                syslog(LOG_WARNING, "Received unknown metric type! Input: %c", *type_str);
                goto ERR_RET;
        }

        // Increment the number of inputs received
        if (GLOBAL_CONFIG->input_counter)
            metrics_add_sample(GLOBAL_METRICS, COUNTER, GLOBAL_CONFIG->input_counter, 1);

        // Fast track the set-updates
        if (type == SET) {
            metrics_set_update(GLOBAL_METRICS, buf, val_str);
            goto END_LOOP;
        }

        // Convert the value to a double
<<<<<<< HEAD
        val = strtod(val_str, &endptr);
        if (unlikely(endptr == val_str)) {
=======
        val = str2double(val_str, &endptr);
        if (unlikely(endptr == val_str || errno == ERANGE)) {
>>>>>>> 47549688
            syslog(LOG_WARNING, "Failed value conversion! Input: %s", val_str);
            goto ERR_RET;
        }

        // Handle counter sampling if applicable
        if (type == COUNTER && !buffer_after_terminator(type_str, after_len, '@', &sample_str, &after_len)) {
            sample_rate = strtod(sample_str, &endptr);
            if (unlikely(endptr == sample_str)) {
                syslog(LOG_WARNING, "Failed sample rate conversion! Input: %s", sample_str);
                goto ERR_RET;
            }
            if (sample_rate > 0 && sample_rate <= 1) {
                // Magnify the value
                val = val * (1.0 / sample_rate);
            }
        }

        // Store the sample
        metrics_add_sample(GLOBAL_METRICS, type, buf, val);

END_LOOP:
        // Make sure to free the command buffer if we need to
        if (should_free) free(buf);
    }

    return 0;
ERR_RET:
    if (should_free) free(buf);
    return -1;
}

// Handles the binary set command
// Return 0 on success, -1 on error, -2 if missing data
static int handle_binary_set(statsite_conn_handler *handle, uint16_t *header, int should_free) {
    /*
     * Abort if we haven't received the command
     * header[1] is the key length
     * header[2] is the set length
     */
    char *key;
    int val_bytes = header[1] + header[2];

    // Read the full command if available
    if (unlikely(should_free)) free(header);
    if (read_client_bytes(handle->conn, MIN_BINARY_HEADER_SIZE + val_bytes, (char**)&header, &should_free))
        return -2;
    key = ((char*)header) + MIN_BINARY_HEADER_SIZE;

    // Verify the null terminators
    if (unlikely(*(key + header[1] - 1))) {
        syslog(LOG_WARNING, "Received command from binary stream with non-null terminated key: %.*s!", header[1], key);
        goto ERR_RET;
    }
    if (unlikely(*(key + val_bytes - 1))) {
        syslog(LOG_WARNING, "Received command from binary stream with non-null terminated set key: %.*s!", header[2], key+header[1]);
        goto ERR_RET;
    }

    // Increment the input counter
    if (GLOBAL_CONFIG->input_counter)
        metrics_add_sample(GLOBAL_METRICS, COUNTER, GLOBAL_CONFIG->input_counter, 1);

    // Update the set
    metrics_set_update(GLOBAL_METRICS, key, key+header[1]);

    // Make sure to free the command buffer if we need to
    if (unlikely(should_free)) free(header);
    return 0;

ERR_RET:
    if (unlikely(should_free)) free(header);
    return -1;
}

/**
 * Invoked to handle binary commands.
 * @arg handle The connection related information
 * @return 0 on success.
 */
static int handle_binary_client_connect(statsite_conn_handler *handle) {
    metric_type type;
    uint16_t key_len;
    int should_free;
    unsigned char *cmd, *key;
    while (1) {
        // Peek and check for the header. This is up to 12 bytes.
        // Magic byte - 1 byte
        // Metric type - 1 byte
        // Key length - 2 bytes
        // Metric value - 8 bytes OR Set Length 2 bytes
        if (peek_client_bytes(handle->conn, MIN_BINARY_HEADER_SIZE, (char**)&cmd, &should_free))
            return 0;  // Return if no command is available

        // Check for the magic byte
        if (unlikely(cmd[0] != BINARY_MAGIC_BYTE)) {
            syslog(LOG_WARNING, "Received command from binary stream without magic byte! Byte: %u", cmd[0]);
            goto ERR_RET;
        }

        // Get the metric type
        switch (cmd[1]) {
            case BIN_TYPE_KV:
                type = KEY_VAL;
                break;
            case BIN_TYPE_COUNTER:
                type = COUNTER;
                break;
            case BIN_TYPE_TIMER:
                type = TIMER;
                break;
            case BIN_TYPE_GAUGE:
                type = GAUGE;
                break;
            case BIN_TYPE_GAUGE_DELTA:
                type = GAUGE_DELTA;
                break;

            // Special case set handling
            case BIN_TYPE_SET:
                switch (handle_binary_set(handle, (uint16_t*)cmd, should_free)) {
                    case -1:
                        return -1;
                    case -2:
                        return 0;
                    default:
                        continue;
                }

            default:
                syslog(LOG_WARNING, "Received command from binary stream with unknown type: %u!", cmd[1]);
                goto ERR_RET;
        }

        // Abort if we haven't received the full key, wait for the data
        key_len = *(uint16_t*)(cmd+2);

        // Read the full command if available
        if (unlikely(should_free)) free(cmd);
        if (read_client_bytes(handle->conn, MAX_BINARY_HEADER_SIZE + key_len, (char**)&cmd, &should_free))
            return 0;
        key = cmd + MAX_BINARY_HEADER_SIZE;

        // Verify the key contains a null terminator
        if (unlikely(*(key + key_len - 1))) {
            syslog(LOG_WARNING, "Received command from binary stream with non-null terminated key: %.*s!", key_len, key);
            goto ERR_RET;
        }

        // Increment the input counter
        if (GLOBAL_CONFIG->input_counter)
            metrics_add_sample(GLOBAL_METRICS, COUNTER, GLOBAL_CONFIG->input_counter, 1);

        // Add the sample
        metrics_add_sample(GLOBAL_METRICS, type, (char*)key, *(double*)(cmd+4));

        // Make sure to free the command buffer if we need to
        if (unlikely(should_free)) free(cmd);
    }
    return 0;
ERR_RET:
    if (unlikely(should_free)) free(cmd);
    return -1;
}


/**
 * Scans the input buffer of a given length up to a terminator.
 * Then sets the start of the buffer after the terminator including
 * the length of the after buffer.
 * @arg buf The input buffer
 * @arg buf_len The length of the input buffer
 * @arg terminator The terminator to scan to. Replaced with the null terminator.
 * @arg after_term Output. Set to the byte after the terminator.
 * @arg after_len Output. Set to the length of the output buffer.
 * @return 0 if terminator found. -1 otherwise.
 */
static int buffer_after_terminator(char *buf, int buf_len, char terminator, char **after_term, int *after_len) {
    // Scan for a space
    char *term_addr = memchr(buf, terminator, buf_len);
    if (!term_addr) {
        *after_term = NULL;
        return -1;
    }

    // Convert the space to a null-seperator
    *term_addr = '\0';

    // Provide the arg buffer, and arg_len
    *after_term = term_addr+1;
    *after_len = buf_len - (term_addr - buf + 1);
    return 0;
}<|MERGE_RESOLUTION|>--- conflicted
+++ resolved
@@ -351,44 +351,6 @@
 }
 
 /**
-<<<<<<< HEAD
-=======
- * Simple string to double conversion
- */
-static double str2double(const char *s, char **end) {
-    double val = 0.0;
-    char neg = 0;
-    const char *orig_s = s;
-
-    if (*s == '-') {
-        neg = 1;
-        s++;
-    }
-    for (; *s >= '0' && *s <= '9'; s++) {
-        val = (val * 10.0) + (*s - '0');
-    }
-    if (*s == '.') {
-        s++;
-        double frac = 0.0;
-        int digits = 0;
-        for (; *s >= '0' && *s <= '9'; s++) {
-            frac = (frac * 10.0) + (*s - '0');
-            digits++;
-        }
-        val += frac / pow(10.0, digits);
-    }
-    if (unlikely(*s == 'E' || *s == 'e')) {
-        errno = 0;
-        return strtod(orig_s, end);
-    }
-    if (neg) val *= -1.0;
-    if (end) *end = (char*)s;
-    errno = 0;
-    return val;
-}
-
-/**
->>>>>>> 47549688
  * Invoked to handle ASCII commands. This is the default
  * mode for statsite, to be backwards compatible with statsd
  * @arg handle The connection related information
@@ -455,13 +417,8 @@
         }
 
         // Convert the value to a double
-<<<<<<< HEAD
         val = strtod(val_str, &endptr);
         if (unlikely(endptr == val_str)) {
-=======
-        val = str2double(val_str, &endptr);
-        if (unlikely(endptr == val_str || errno == ERANGE)) {
->>>>>>> 47549688
             syslog(LOG_WARNING, "Failed value conversion! Input: %s", val_str);
             goto ERR_RET;
         }
